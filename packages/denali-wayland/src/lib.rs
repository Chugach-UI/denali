--- conflicted
+++ resolved
@@ -1,6 +1,5 @@
-<<<<<<< HEAD
 pub mod display_connection;
-=======
+
 denali_macro::wayland_protocols!(
     "/home/gavin/Dev/rust/denali/target/debug/build/denali-wayland-b3c61ac19c7e8fb4/out/protocols"
 );
@@ -8,13 +7,13 @@
 fn test() {
     use denali_utils::wire::serde::Encode;
 
-    let capabilities_message = ext_background_effect_v1::ext_background_effect_manager_v1::CapabilitiesEvent {
-        flags: ext_background_effect_v1::ext_background_effect_manager_v1::Capability::BLUR,
-    };
+    let capabilities_message =
+        ext_background_effect_v1::ext_background_effect_manager_v1::CapabilitiesEvent {
+            flags: ext_background_effect_v1::ext_background_effect_manager_v1::Capability::BLUR,
+        };
 
     let mut buffer = [0u8; 64];
     capabilities_message.encode(&mut buffer).unwrap();
 
     println!("Encoded message: {:?}", buffer);
-}
->>>>>>> d06aa732
+}